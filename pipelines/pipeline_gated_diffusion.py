--- conflicted
+++ resolved
@@ -316,12 +316,10 @@
 
         # 7. Check that shapes of latents, image, and mask match the UNet channels
         num_channels_image = image_latents.shape[1]
-<<<<<<< HEAD
+
         num_channels_mask = self.mask_unet.config.out_channels
         if num_channels_latents + num_channels_image + num_channels_mask != self.unet.config.in_channels:
-=======
-        if num_channels_latents + num_channels_image + 1 != self.unet.config.in_channels:
->>>>>>> f1d45787
+
             raise ValueError(
                 f"Incorrect configuration settings! The config of `pipeline.unet`: {self.unet.config} expects"
                 f" {self.unet.config.in_channels} but received `num_channels_latents`: {num_channels_latents} +"
@@ -348,25 +346,9 @@
         masks = []
         noise = torch.randn_like(latents)
         with self.progress_bar(total=num_inference_steps) as progress_bar:
-<<<<<<< HEAD
-            # for all timestep method, apply the mask unet once before the first iteration
-            if method == "all":
-                source_noisy = self.scheduler.add_noise(source_encoded, noise, len(timesteps) // 2)
-                mask = self.mask_unet(source_noisy, len(timesteps) // 2, encoder_hidden_states=mask_prompt_embeds).mask
-
-                if hard_mask:
-                    hard_mask_threshold = 0.5
-                    mask = torch.where(mask > hard_mask_threshold, 1.0, 0.0)
-
-                masks.append(mask)
-
-            elif method == "none":  # create mask of one (use all ip2p edits)
-                mask = torch.ones_like(latents)
-                masks.append(mask)
-
-=======
+
             # generate source_noisy at time T//2
-            mid_timestep = timesteps[self._num_timesteps//2]
+            mid_timestep = timesteps[self._num_timesteps // 2]
             mid_timestep = torch.full((latents.shape[0],), mid_timestep, device=latents.device)
             noise = torch.randn_like(latents)
             source_noisy = self.scheduler.add_noise(source_encoded, noise, mid_timestep)
@@ -376,7 +358,7 @@
                 mask = torch.where(mask > hard_mask_threshold, 1.0, 0.0)
             input_mask = torch.cat([mask] * 3)
             masks.append(mask)
->>>>>>> f1d45787
+
             for i, t in enumerate(timesteps):
                 # Expand the latents if we are doing classifier free guidance.
                 # The latents are expanded 3 times because for pix2pix the guidance\
@@ -385,15 +367,7 @@
 
                 # concat latents, image_latents in the channel dimension
                 scaled_latent_model_input = self.scheduler.scale_model_input(latent_model_input, t)
-<<<<<<< HEAD
-
-                # resize mask to have correct dims
-                mask_input = mask.repeat(1, scaled_latent_model_input.shape[1], 1, 1).squeeze(0)
-                mask_input = torch.stack([mask_input for _ in range(scaled_latent_model_input.shape[0])])
-                scaled_latent_model_input = torch.cat([scaled_latent_model_input, image_latents, mask_input], dim=1)
-=======
                 scaled_latent_model_input = torch.cat([scaled_latent_model_input, image_latents, input_mask], dim=1)
->>>>>>> f1d45787
 
                 # predict the noise residual
                 noise_hat = self.unet(
@@ -429,24 +403,12 @@
 
                 # apply first mask
                 if method == "all":
-<<<<<<< HEAD
-                    source_noisy = inverse_image_latents[i].unsqueeze(0)
-                    # mask = self.mask_unet(source_noisy, t, encoder_hidden_states=mask_prompt_embeds).mask
-
-                    # if hard_mask:
-                    #     hard_mask_threshold = 0.5
-                    #     mask = torch.where(mask > hard_mask_threshold, 1.0, 0.0)
-
-                    latents = mask * latents + (1.0 - mask) * source_noisy
-                    # masks.append(mask)
-=======
-                    #source_noisy = inverse_image_latents[i].unsqueeze(0)
-                    #mask = self.mask_unet(source_noisy_all, mid_timestep, encoder_hidden_states=mask_prompt_embeds).mask
+                    # source_noisy = inverse_image_latents[i].unsqueeze(0)
+                    # mask = self.mask_unet(source_noisy_all, mid_timestep, encoder_hidden_states=mask_prompt_embeds).mask
 
                     source_noisy_t = inverse_image_latents[i]
                     latents = mask * latents + (1.0 - mask) * source_noisy_t
-                    #masks.append(mask)
->>>>>>> f1d45787
+                    # masks.append(mask)
 
                 # compute the previous noisy sample x_t -> x_t-1
                 latents = self.scheduler.step(noise_hat, t, latents, **extra_step_kwargs, return_dict=False)[0]
