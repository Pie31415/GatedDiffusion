import os
import math
import wandb
import logging
import argparse
import json

from PIL import Image
from tqdm.auto import tqdm
from omegaconf import OmegaConf
from omegaconf import DictConfig
from accelerate import Accelerator
from accelerate.utils import ProjectConfiguration, set_seed
from accelerate.logging import get_logger

import torch
import torch.nn as nn
import torch.nn.functional as F

from diffusers import StableDiffusionDiffEditPipeline
from diffusers import AutoencoderKL, DDIMScheduler, DDPMScheduler, DDIMInverseScheduler
from diffusers.models import UNet2DConditionModel
from diffusers.optimization import get_scheduler

from transformers import CLIPTextModel

from data.dataset import MagicBrushDataset
from models.mask_unet_model import MaskUNetModel
from pipelines.pipeline_gated_diffusion import GatedDiffusionPipeline
from utils import scale_tensors

import math

WANDB_TABLE_COL_NAMES = [
    "original_image",
    "edited_image",
    "edited_image_without_mask",
    "masks",
    "final_mask",
    "edit_prompt",
]


logger = get_logger(__name__, log_level="INFO")

torch.autograd.set_detect_anomaly(True)


def main(
    run_name: str,
    config: DictConfig,
):
    model_args = config.model
    train_args = config.train

    logging_dir = os.path.join(model_args.output_dir, config.logging.dir)
    logging_dir = os.path.join(logging_dir, run_name)

    if model_args.output_dir is not None:
        os.makedirs(logging_dir, exist_ok=True)
        os.makedirs(os.path.join(logging_dir, "checkpoints"), exist_ok=True)
        os.makedirs(os.path.join(logging_dir, "models"), exist_ok=True)

    if config.inference.method not in ["last", "all", "both", "none"]:
        raise ValueError(f"Problem with inference method {config.inference.method}")

    accelerator_project_config = ProjectConfiguration(project_dir=logging_dir, logging_dir=logging_dir)
    accelerator = Accelerator(
        log_with="wandb",
        gradient_accumulation_steps=train_args.gradient_accumulation_steps,
        mixed_precision=train_args.mixed_precision,
        project_config=accelerator_project_config,
    )
    accelerator.init_trackers(
        project_name=config.logging.wandb_project,
        config=OmegaConf.to_container(config),
        init_kwargs={"wandb": {"name": run_name, "dir": logging_dir}},
    )

    generator = torch.Generator(device=accelerator.device).manual_seed(train_args.seed)

    logging.basicConfig(
        format="%(asctime)s - %(levelname)s - %(name)s - %(message)s",
        datefmt="%m/%d/%Y %H:%M:%S",
        level=logging.INFO,
    )
    logger.info(accelerator.state, main_process_only=False)

    if train_args.seed is not None:
        set_seed(train_args.seed)

    def collate_fn(batch):
        source_pixel_values = torch.stack([sample["source"] for sample in batch])
        source_pixel_values = source_pixel_values.to(memory_format=torch.contiguous_format).float()
        edited_pixel_values = torch.stack([sample["edited"] for sample in batch])
        edited_pixel_values = edited_pixel_values.to(memory_format=torch.contiguous_format).float()
        prompts = torch.stack([sample["prompt"] for sample in batch])
        return {
            "source_pixel_values": source_pixel_values,
            "edited_pixel_values": edited_pixel_values,
            "prompts": prompts,
        }

    train_dataset = MagicBrushDataset(
        config.data.path, cache_dir=model_args.output_dir, model_path=model_args.model_path
    )
    train_dataloader = torch.utils.data.DataLoader(
        train_dataset, shuffle=True, collate_fn=collate_fn, batch_size=train_args.batch_size
    )

    with open(os.path.join(config.data.val_path, "prompts.json"), "r") as json_file:
        validation_dataset = json.load(json_file)

    if validation_dataset is None:
        raise ValueError(f"Problem with val_path {config.data.val_path}")

    validation_images = [
        Image.open(os.path.join(config.data.val_path, dir, "source.jpg")).convert("RGB").resize((256, 256))
        for dir in validation_dataset.keys()
    ]
    validation_prompts = validation_dataset.values()

    # Load scheduler, tokenizer and models.
    noise_scheduler = DDPMScheduler.from_pretrained(model_args.model_path, subfolder="scheduler")
    text_encoder = CLIPTextModel.from_pretrained(model_args.model_path, subfolder="text_encoder")
    vae = AutoencoderKL.from_pretrained(model_args.model_path, subfolder="vae")
    unet = UNet2DConditionModel.from_pretrained(model_args.model_path, subfolder="unet")
    mask_unet = MaskUNetModel.from_pretrained("runwayml/stable-diffusion-v1-5", subfolder="unet")

<<<<<<< HEAD
    logging.info("Initializing the InstructPix2Pix UNet from the pretrained UNet.")
    in_channels = 12
=======
    in_channels = 9
>>>>>>> f1d45787
    out_channels = unet.conv_in.out_channels
    unet.register_to_config(in_channels=in_channels)

    with torch.no_grad():
        new_conv_in = nn.Conv2d(
            in_channels, out_channels, unet.conv_in.kernel_size, unet.conv_in.stride, unet.conv_in.padding
        )
        new_conv_in.weight.zero_()
        new_conv_in.weight[:, :8, :, :].copy_(unet.conv_in.weight)
        unet.conv_in = new_conv_in

    # Freeze vae and text_encoder
    vae.requires_grad_(False)
    text_encoder.requires_grad_(False)
    
    if not train_args.train_mask:
        mask_unet.requires_grad_(False)
    if not train_args.train_epsilon:
        unet.requires_grad_(False)

    if train_args.gradient_checkpointing:
        if train_args.train_epsilon:
            unet.enable_gradient_checkpointing()
        if train_args.train_epsilon:
            mask_unet.enable_gradient_checkpointing()

    # create hooks for saving and loading model
    def save_model_hook(models, weights, output_dir):
        if accelerator.is_main_process:
            for i, model in enumerate(models):
                if isinstance(model, MaskUNetModel):
                    model.save_pretrained(os.path.join(output_dir, "mask_unet"))
                else:
                    model.save_pretrained(os.path.join(output_dir, "unet"))

                # make sure to pop weight so that corresponding model is not saved again
                weights.pop()

    def load_model_hook(models, input_dir):
        for i in range(len(models)):
            # pop models so that they are not loaded again
            model = models.pop()

            if isinstance(model, MaskUNetModel):
                load_model = MaskUNetModel.from_pretrained(input_dir, subfolder="mask_unet")
            else:
                # load diffusers style into model
                load_model = UNet2DConditionModel.from_pretrained(input_dir, subfolder="unet")

            model.register_to_config(**load_model.config)

            model.load_state_dict(load_model.state_dict())
            del load_model

    accelerator.register_save_state_pre_hook(save_model_hook)
    accelerator.register_load_state_pre_hook(load_model_hook)

    weight_dtype = torch.float32
    if accelerator.mixed_precision == "fp16":
        weight_dtype = torch.float16
    elif accelerator.mixed_precision == "bf16":
        weight_dtype = torch.bfloat16

    unet_optimizer = torch.optim.AdamW(
        unet.parameters(),
        lr=train_args.unet_learning_rate,
        betas=(train_args.adam_beta1, train_args.adam_beta2),
        weight_decay=train_args.adam_weight_decay,
        eps=train_args.adam_epsilon,
    )

    # Freeze the mask unet encoder layers
    for name, param in mask_unet.named_parameters():
        if name.startswith("down_blocks"):
            param.requires_grad = False

    # Check
    for name, param in mask_unet.named_parameters():
        if name.startswith("down_blocks"):
            assert not param.requires_grad, f"Layer {name} was not frozen."

    mask_unet_trainable_params = filter(lambda param: param.requires_grad, mask_unet.parameters())
    mask_optimizer = torch.optim.AdamW(
        mask_unet_trainable_params,
        lr=train_args.mask_learning_rate,
        betas=(train_args.adam_beta1, train_args.adam_beta2),
        weight_decay=train_args.adam_weight_decay,
        eps=train_args.adam_epsilon,
    )

    num_update_steps_per_epoch = math.ceil(len(train_dataloader) / train_args.gradient_accumulation_steps)
    max_train_steps = train_args.num_epochs * num_update_steps_per_epoch

    unet_lr_scheduler = get_scheduler(
        train_args.lr_scheduler,
        optimizer=unet_optimizer,
        num_warmup_steps=train_args.lr_warmup_steps * accelerator.num_processes,
        num_training_steps=max_train_steps * accelerator.num_processes,
    )

    mask_lr_scheduler = get_scheduler(
        train_args.lr_scheduler,
        optimizer=mask_optimizer,
        num_warmup_steps=train_args.lr_warmup_steps * accelerator.num_processes,
        num_training_steps=max_train_steps * accelerator.num_processes,
    )

    (
        unet,
        mask_unet,
        unet_optimizer,
        mask_optimizer,
        train_dataloader,
        unet_lr_scheduler,
        mask_lr_scheduler,
    ) = accelerator.prepare(
        unet, mask_unet, unet_optimizer, mask_optimizer, train_dataloader, unet_lr_scheduler, mask_lr_scheduler
    )

    torch.cuda.empty_cache()

    text_encoder.to(accelerator.device, dtype=weight_dtype)
    vae.to(accelerator.device, dtype=weight_dtype)

    num_update_steps_per_epoch = math.ceil(len(train_dataloader) / train_args.gradient_accumulation_steps)
    max_train_steps = train_args.num_epochs * num_update_steps_per_epoch

    total_batch_size = train_args.batch_size * accelerator.num_processes * train_args.gradient_accumulation_steps

    inversed_latents_pipeline = StableDiffusionDiffEditPipeline.from_pretrained(
        "runwayml/stable-diffusion-v1-5", torch_dtype=weight_dtype
    )
    inversed_latents_pipeline = inversed_latents_pipeline.to(accelerator.device)
    inversed_latents_pipeline.inverse_scheduler = DDIMInverseScheduler.from_config(
        inversed_latents_pipeline.scheduler.config
    )

    logging.info("***** Running training *****")
    logging.info(f"  Num examples = {len(train_dataset)}")
    logging.info(f"  Num batches each epoch = {len(train_dataloader)}")
    logging.info(f"  Num Epochs = {train_args.num_epochs}")
    logging.info(f"  Instantaneous batch size per device = {train_args.batch_size}")
    logging.info(f"  Total train batch size (w. parallel, distributed & accumulation) = {total_batch_size}")
    logging.info(f"  Gradient Accumulation steps = {train_args.gradient_accumulation_steps}")
    logging.info(f"  Total optimization steps = {max_train_steps}")

    global_step = 0
    first_epoch = 0

    if train_args.resume_from_checkpoint:
        path = os.path.join(config.logging.dir, train_args.resume_from_checkpoint)

        if path is None:
            accelerator.print(
                f"Checkpoint '{train_args.resume_from_checkpoint}' does not exist. Starting a new training run."
            )
            train_args.resume_from_checkpoint = None
        else:
            accelerator.print(f"Resuming from checkpoint {path}")
            accelerator.load_state(os.path.join(model_args.output_dir, path))
            global_step = int(path.split("-")[-1])

            resume_global_step = global_step * train_args.gradient_accumulation_steps
            first_epoch = global_step // num_update_steps_per_epoch
            resume_step = resume_global_step % (num_update_steps_per_epoch * train_args.gradient_accumulation_steps)

    progress_bar = tqdm(range(global_step, max_train_steps), disable=not accelerator.is_local_main_process)
    progress_bar.set_description("Steps")

    for epoch in range(first_epoch, train_args.num_epochs):
        models = []
        if train_args.train_mask:
            mask_unet.train()
            models.append(mask_unet)

        if train_args.train_epsilon:
            unet.train()
            models.append(unet)

        train_loss_ip2p = 0.0
        train_loss = 0.0
        for step, batch in enumerate(train_dataloader):
            # Skip steps until we reach the resumed step
            if train_args.resume_from_checkpoint and epoch == first_epoch and step < resume_step:
                if step % train_args.gradient_accumulation_steps == 0:
                    progress_bar.update(1)
                continue

            with accelerator.accumulate(models):
                latents = vae.encode(batch["edited_pixel_values"].to(weight_dtype)).latent_dist.sample()
                latents = latents * vae.config.scaling_factor

                noise = torch.randn_like(latents)
                bsz = latents.shape[0]
                timesteps = torch.randint(0, noise_scheduler.config.num_train_timesteps, (bsz,), device=latents.device)
                timesteps = timesteps.long()
                
                timesteps_source_noisy = math.floor(noise_scheduler.config.num_train_timesteps / 2)
                timesteps_source_noisy = torch.full((bsz,), timesteps_source_noisy, device=latents.device)
                timesteps_source_noisy = timesteps_source_noisy.long()

                mid_timesteps = torch.full((bsz,), noise_scheduler.config.num_train_timesteps // 2)
                mid_timesteps = mid_timesteps.long()

                x_noisy = noise_scheduler.add_noise(latents, noise, timesteps)  # noisy latents
                encoder_hidden_states = text_encoder(batch["prompts"])[0]

                # Get the additional image embedding for conditioning.
                # Instead of getting a diagonal Gaussian here, we simply take the mode.

                # original_image_embed
                source_encoded = vae.encode(batch["source_pixel_values"].to(weight_dtype)).latent_dist.mode()
<<<<<<< HEAD
                source_noisy = noise_scheduler.add_noise(source_encoded, noise, mid_timesteps)

                # We only want to use epsilon parameterization
                if noise_scheduler.config.prediction_type == "epsilon":
                    target = noise
                else:
                    raise ValueError(f"Unknown prediction type {noise_scheduler.config.prediction_type}")

                mask = mask_unet(source_noisy, mid_timesteps, encoder_hidden_states).mask
=======
                source_noisy = noise_scheduler.add_noise(source_encoded, noise, timesteps_source_noisy)
>>>>>>> f1d45787

                # Compute the absolute difference for each pair in the batch
                # TODO: get differences using the provide mask_img in magicbrush dataset? masks provided are loose
                differences = torch.abs(torch.subtract(batch["edited_pixel_values"], batch["source_pixel_values"]))
                differences = scale_tensors(differences, 32)

                # Calculate the mean difference across the color channels
                mean_differences = differences.mean(dim=1)

                # Thresholding to create binary masks for each pair in the batch
                threshold_value = 0.1  # Adjust as needed
                ground_truth_mask = torch.where(mean_differences > threshold_value, 1.0, 0.0)
                ground_truth_mask = ground_truth_mask.unsqueeze(1)
                ground_truth_mask = ground_truth_mask.to(weight_dtype)
                
                # Concatenate the `source_encoded` with the `x_noisy`.
                concatenated_noisy_latents = torch.cat([x_noisy, source_encoded, ground_truth_mask], dim=1)

                # We only want to use epsilon parameterization
                if noise_scheduler.config.prediction_type == "epsilon":
                    target = noise
                else:
                    raise ValueError(f"Unknown prediction type {noise_scheduler.config.prediction_type}")

                mask = mask_unet(source_noisy, timesteps_source_noisy, encoder_hidden_states).mask

                model_pred = unet(concatenated_noisy_latents, timesteps, encoder_hidden_states).sample

                

                # Concatenate the `source_encoded`, `x_noisy`, `mask`.
                mask_input = ground_truth_mask.repeat(1, x_noisy.shape[1], 1, 1)
                concatenated_noisy_latents = torch.cat([x_noisy, source_encoded, mask_input], dim=1)

                model_pred = unet(concatenated_noisy_latents, timesteps, encoder_hidden_states).sample

                noise_tilde = None
                noise_hat = None
                if train_args.joint_training:
                    noise_tilde = (1.0 - ground_truth_mask) * noise
                    noise_hat = mask * model_pred + (1.0 - mask) * noise_tilde
                    loss_ip2p = F.mse_loss(model_pred, target.float(), reduction="mean")
                    loss = F.mse_loss(noise_hat, target.float(), reduction="mean") + loss_ip2p

                    avg_loss_ip2p = accelerator.gather(loss_ip2p.repeat(train_args.batch_size)).mean()
                    train_loss_ip2p = avg_loss_ip2p.item() / train_args.gradient_accumulation_steps
                elif train_args.train_mask:
                    criterion = nn.BCELoss()
                    loss_ip2p = F.mse_loss(model_pred, target.float(), reduction="mean")
                    loss = criterion(mask, ground_truth_mask.float()) + loss_ip2p

                    avg_loss_ip2p = accelerator.gather(loss_ip2p.repeat(train_args.batch_size)).mean()
                    train_loss_ip2p = avg_loss_ip2p.item() / train_args.gradient_accumulation_steps
                elif train_args.train_epsilon:
                    loss = F.mse_loss(model_pred, target.float(), reduction="mean")

                avg_loss = accelerator.gather(loss.repeat(train_args.batch_size)).mean()
                train_loss += avg_loss.item() / train_args.gradient_accumulation_steps

                accelerator.backward(loss)
                if accelerator.sync_gradients:
                    params = []
                    if train_args.train_mask:
                        params += list(mask_unet.parameters())
                    if train_args.train_epsilon:
                        params += list(unet.parameters())
                    accelerator.clip_grad_norm_(params, train_args.max_grad_norm)
                    
            
                if train_args.train_mask:
                    mask_optimizer.step()
                    mask_lr_scheduler.step()
                    mask_optimizer.zero_grad()

                if train_args.train_epsilon:
                    unet_optimizer.step()
                    unet_lr_scheduler.step()
                    unet_optimizer.zero_grad()

            if accelerator.sync_gradients:
                progress_bar.update(1)
                global_step += 1

                # log images in diffusion process
                log_images = {
                    "edited_images": batch["edited_pixel_values"],
                    "source_images": batch["source_pixel_values"],
                    "edited_noisy": scale_tensors(x_noisy, 256),
                    "edited_encoded": scale_tensors(latents, 256),
                    "source_noisy": scale_tensors(source_noisy, 256),
                    "source_encoded": scale_tensors(source_encoded, 256),
                    "noise": scale_tensors(noise, 256) if noise is not None else noise,
                    "noise_tilde": noise_tilde,
                    "noise_hat": scale_tensors(noise_hat, 256) if noise_hat is not None else noise_hat,
                    "mask": scale_tensors(mask, 256),
                    "ground_truth_mask": ground_truth_mask,
                }

                for k, tensor in log_images.items():
                    if tensor is None:
                        continue
                    log_images[k] = [wandb.Image(tensor[i, :, :, :]) for i in range(tensor.shape[0])]

                accelerator.log(
                    {"train_loss": train_loss, "train_loss_ip2p": train_loss_ip2p, **log_images},
                    step=global_step,
                )
                train_loss_ip2p = 0.0
                train_loss = 0.0

                if global_step % train_args.checkpointing_steps == 0:
                    if accelerator.is_main_process:
                        save_path = os.path.join(os.path.join(logging_dir, "checkpoints"), f"checkpoint-{global_step}")
                        accelerator.save_state(save_path)
                        logger.info(f"Saved state to {save_path}")

            logs = {
                "step_loss": loss.detach().item(),
                "unet_lr": unet_lr_scheduler.get_last_lr()[0],
                "mask_lr": mask_lr_scheduler.get_last_lr()[0],
            }
            progress_bar.set_postfix(**logs)

        if accelerator.is_main_process and epoch % train_args.validation_epochs == 0:
            logger.info("Running validation...")

            pipeline = GatedDiffusionPipeline.from_pretrained(
                model_args.model_path,
                unet=accelerator.unwrap_model(unet),
                mask_unet=accelerator.unwrap_model(mask_unet),
                text_encoder=accelerator.unwrap_model(text_encoder),
                inverse_scheduler=inversed_latents_pipeline,
                vae=accelerator.unwrap_model(vae),
                safety_checker=None,
                torch_dtype=weight_dtype,
            )
            pipeline = pipeline.to(accelerator.device)
            pipeline.set_progress_bar_config(disable=True)

            # run inference on single iamge
            val_images = {
                "source_image": [],
                "edited_image_without_mask": [],
                "edited_image_mask_all_timestep": [],
                "edited_image_mask_last_timestep": [],
                "masks_all_timestep": [],
                "masks_last_timestep": [],
            }
            with torch.autocast(
                str(accelerator.device).replace(":0", ""), enabled=accelerator.mixed_precision == "fp16"
            ):
                for validation_prompt, validation_image in zip(validation_prompts, validation_images):
                    val_images["source_image"].append(wandb.Image(validation_image, caption=validation_prompt))

                    if config.inference.method == "both" or config.inference.method == "all":
                        result = pipeline(
                            prompt=validation_prompt,
                            image=validation_image,
                            num_inference_steps=20,
                            image_guidance_scale=1.5,
                            guidance_scale=7,
                            generator=generator,
                            method="all",
                            hard_mask=config.inference.hard_mask,
                        )
                        edited_image = wandb.Image(result.images[0], caption=validation_prompt)
                        masks = wandb.Image(result.masks[0], caption=validation_prompt)
                        val_images["edited_image_mask_all_timestep"].append(edited_image)
                        val_images["masks_all_timestep"].append(masks)

                    # TODO remove last method
                    # if config.inference.method == "both" or config.inference.method == "last":
                    #     result = pipeline(
                    #         prompt=validation_prompt,
                    #         image=validation_image,
                    #         num_inference_steps=20,
                    #         image_guidance_scale=1.5,
                    #         guidance_scale=7,
                    #         generator=generator,
                    #         method="last",
                    #         hard_mask=config.inference.hard_mask,
                    #     )
                    #     edited_image = wandb.Image(result.images[0], caption=validation_prompt)
                    #     mask = wandb.Image(result.masks[0], caption=validation_prompt)
                    #     val_images["edited_image_mask_last_timestep"].append(edited_image)
                    #     val_images["masks_last_timestep"].append(mask)

                    # result = pipeline(
                    #     prompt=validation_prompt,
                    #     image=validation_image,
                    #     num_inference_steps=20,
                    #     image_guidance_scale=1.5,
                    #     guidance_scale=7,
                    #     generator=generator,
                    #     method="none",
                    #     hard_mask=config.inference.hard_mask,
                    # )
                    # edited_image = wandb.Image(result.images[0], caption=validation_prompt)
                    # val_images["edited_image_without_mask"].append(edited_image)

            for tracker in accelerator.trackers:
                if tracker.name == "wandb":
                    tracker.log(val_images)

    accelerator.wait_for_everyone()
    if accelerator.is_main_process:
        pipeline = GatedDiffusionPipeline.from_pretrained(
            model_args.model_path,
            unet=accelerator.unwrap_model(unet),
            mask_unet=accelerator.unwrap_model(mask_unet),
            text_encoder=accelerator.unwrap_model(text_encoder),
            inverse_scheduler=inversed_latents_pipeline,
            vae=accelerator.unwrap_model(vae),
            safety_checker=None,
            torch_dtype=weight_dtype,
        )
        pipeline.save_pretrained(os.path.join(logging_dir, "models"))

    accelerator.end_training()


if __name__ == "__main__":
    parser = argparse.ArgumentParser()
    parser.add_argument("--name", type=str, required=True)
    parser.add_argument("--config", type=str, required=True)
    args = parser.parse_args()

    config = OmegaConf.load(args.config)
    main(run_name=args.name, config=config)<|MERGE_RESOLUTION|>--- conflicted
+++ resolved
@@ -127,12 +127,8 @@
     unet = UNet2DConditionModel.from_pretrained(model_args.model_path, subfolder="unet")
     mask_unet = MaskUNetModel.from_pretrained("runwayml/stable-diffusion-v1-5", subfolder="unet")
 
-<<<<<<< HEAD
     logging.info("Initializing the InstructPix2Pix UNet from the pretrained UNet.")
-    in_channels = 12
-=======
     in_channels = 9
->>>>>>> f1d45787
     out_channels = unet.conv_in.out_channels
     unet.register_to_config(in_channels=in_channels)
 
@@ -147,7 +143,7 @@
     # Freeze vae and text_encoder
     vae.requires_grad_(False)
     text_encoder.requires_grad_(False)
-    
+
     if not train_args.train_mask:
         mask_unet.requires_grad_(False)
     if not train_args.train_epsilon:
@@ -158,6 +154,16 @@
             unet.enable_gradient_checkpointing()
         if train_args.train_epsilon:
             mask_unet.enable_gradient_checkpointing()
+
+    # Freeze the mask unet encoder layers
+    for name, param in mask_unet.named_parameters():
+        if name.startswith("down_blocks"):
+            param.requires_grad = False
+
+    # Check
+    for name, param in mask_unet.named_parameters():
+        if name.startswith("down_blocks"):
+            assert not param.requires_grad, f"Layer {name} was not frozen."
 
     # create hooks for saving and loading model
     def save_model_hook(models, weights, output_dir):
@@ -203,16 +209,6 @@
         weight_decay=train_args.adam_weight_decay,
         eps=train_args.adam_epsilon,
     )
-
-    # Freeze the mask unet encoder layers
-    for name, param in mask_unet.named_parameters():
-        if name.startswith("down_blocks"):
-            param.requires_grad = False
-
-    # Check
-    for name, param in mask_unet.named_parameters():
-        if name.startswith("down_blocks"):
-            assert not param.requires_grad, f"Layer {name} was not frozen."
 
     mask_unet_trainable_params = filter(lambda param: param.requires_grad, mask_unet.parameters())
     mask_optimizer = torch.optim.AdamW(
@@ -329,7 +325,7 @@
                 bsz = latents.shape[0]
                 timesteps = torch.randint(0, noise_scheduler.config.num_train_timesteps, (bsz,), device=latents.device)
                 timesteps = timesteps.long()
-                
+
                 timesteps_source_noisy = math.floor(noise_scheduler.config.num_train_timesteps / 2)
                 timesteps_source_noisy = torch.full((bsz,), timesteps_source_noisy, device=latents.device)
                 timesteps_source_noisy = timesteps_source_noisy.long()
@@ -345,8 +341,24 @@
 
                 # original_image_embed
                 source_encoded = vae.encode(batch["source_pixel_values"].to(weight_dtype)).latent_dist.mode()
-<<<<<<< HEAD
-                source_noisy = noise_scheduler.add_noise(source_encoded, noise, mid_timesteps)
+                source_noisy = noise_scheduler.add_noise(source_encoded, noise, timesteps_source_noisy)
+
+                # Compute the absolute difference for each pair in the batch
+                # TODO: get differences using the provide mask_img in magicbrush dataset? masks provided are loose
+                differences = torch.abs(torch.subtract(batch["edited_pixel_values"], batch["source_pixel_values"]))
+                differences = scale_tensors(differences, 32)
+
+                # Calculate the mean difference across the color channels
+                mean_differences = differences.mean(dim=1)
+
+                # Thresholding to create binary masks for each pair in the batch
+                threshold_value = 0.1  # Adjust as needed
+                ground_truth_mask = torch.where(mean_differences > threshold_value, 1.0, 0.0)
+                ground_truth_mask = ground_truth_mask.unsqueeze(1)
+                ground_truth_mask = ground_truth_mask.to(weight_dtype)
+
+                # Concatenate the `source_encoded` with the `x_noisy`.
+                concatenated_noisy_latents = torch.cat([x_noisy, source_encoded, ground_truth_mask], dim=1)
 
                 # We only want to use epsilon parameterization
                 if noise_scheduler.config.prediction_type == "epsilon":
@@ -354,39 +366,9 @@
                 else:
                     raise ValueError(f"Unknown prediction type {noise_scheduler.config.prediction_type}")
 
-                mask = mask_unet(source_noisy, mid_timesteps, encoder_hidden_states).mask
-=======
-                source_noisy = noise_scheduler.add_noise(source_encoded, noise, timesteps_source_noisy)
->>>>>>> f1d45787
-
-                # Compute the absolute difference for each pair in the batch
-                # TODO: get differences using the provide mask_img in magicbrush dataset? masks provided are loose
-                differences = torch.abs(torch.subtract(batch["edited_pixel_values"], batch["source_pixel_values"]))
-                differences = scale_tensors(differences, 32)
-
-                # Calculate the mean difference across the color channels
-                mean_differences = differences.mean(dim=1)
-
-                # Thresholding to create binary masks for each pair in the batch
-                threshold_value = 0.1  # Adjust as needed
-                ground_truth_mask = torch.where(mean_differences > threshold_value, 1.0, 0.0)
-                ground_truth_mask = ground_truth_mask.unsqueeze(1)
-                ground_truth_mask = ground_truth_mask.to(weight_dtype)
-                
-                # Concatenate the `source_encoded` with the `x_noisy`.
-                concatenated_noisy_latents = torch.cat([x_noisy, source_encoded, ground_truth_mask], dim=1)
-
-                # We only want to use epsilon parameterization
-                if noise_scheduler.config.prediction_type == "epsilon":
-                    target = noise
-                else:
-                    raise ValueError(f"Unknown prediction type {noise_scheduler.config.prediction_type}")
-
                 mask = mask_unet(source_noisy, timesteps_source_noisy, encoder_hidden_states).mask
 
                 model_pred = unet(concatenated_noisy_latents, timesteps, encoder_hidden_states).sample
-
-                
 
                 # Concatenate the `source_encoded`, `x_noisy`, `mask`.
                 mask_input = ground_truth_mask.repeat(1, x_noisy.shape[1], 1, 1)
@@ -396,15 +378,15 @@
 
                 noise_tilde = None
                 noise_hat = None
-                if train_args.joint_training:
-                    noise_tilde = (1.0 - ground_truth_mask) * noise
-                    noise_hat = mask * model_pred + (1.0 - mask) * noise_tilde
-                    loss_ip2p = F.mse_loss(model_pred, target.float(), reduction="mean")
-                    loss = F.mse_loss(noise_hat, target.float(), reduction="mean") + loss_ip2p
-
-                    avg_loss_ip2p = accelerator.gather(loss_ip2p.repeat(train_args.batch_size)).mean()
-                    train_loss_ip2p = avg_loss_ip2p.item() / train_args.gradient_accumulation_steps
-                elif train_args.train_mask:
+                # if train_args.joint_training:
+                #     noise_tilde = (1.0 - ground_truth_mask) * noise
+                #     noise_hat = mask * model_pred + (1.0 - mask) * noise_tilde
+                #     loss_ip2p = F.mse_loss(model_pred, target.float(), reduction="mean")
+                #     loss = F.mse_loss(noise_hat, target.float(), reduction="mean") + loss_ip2p
+
+                #     avg_loss_ip2p = accelerator.gather(loss_ip2p.repeat(train_args.batch_size)).mean()
+                #     train_loss_ip2p = avg_loss_ip2p.item() / train_args.gradient_accumulation_steps
+                if train_args.train_mask:
                     criterion = nn.BCELoss()
                     loss_ip2p = F.mse_loss(model_pred, target.float(), reduction="mean")
                     loss = criterion(mask, ground_truth_mask.float()) + loss_ip2p
@@ -425,8 +407,7 @@
                     if train_args.train_epsilon:
                         params += list(unet.parameters())
                     accelerator.clip_grad_norm_(params, train_args.max_grad_norm)
-                    
-            
+
                 if train_args.train_mask:
                     mask_optimizer.step()
                     mask_lr_scheduler.step()
